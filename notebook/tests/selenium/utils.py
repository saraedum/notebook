import os
import time
from selenium.webdriver import ActionChains
from selenium.webdriver.common.by import By
from selenium.webdriver.common.keys import Keys
from selenium.webdriver.support.ui import WebDriverWait
from selenium.webdriver.support import expected_conditions as EC
from selenium.webdriver.remote.webelement import WebElement

from contextlib import contextmanager

pjoin = os.path.join


def wait_for_selector(browser, selector, timeout=10, visible=False, single=False):
    wait = WebDriverWait(browser, timeout)
    if single:
        if visible:
            conditional = EC.visibility_of_element_located
        else:
            conditional = EC.presence_of_element_located
    else:
        if visible:
            conditional = EC.visibility_of_all_elements_located
        else:
            conditional = EC.presence_of_all_elements_located
    return wait.until(conditional((By.CSS_SELECTOR, selector)))


class CellTypeError(ValueError):
    
    def __init__(self, message=""):
        self.message = message


class Notebook:
    
    def __init__(self, browser):
        self.browser = browser
        self.disable_autosave_and_onbeforeunload()
        
    def __len__(self):
        return len(self.cells)
        
    def __getitem__(self, key):
        return self.cells[key]
    
    def __setitem__(self, key, item):
        if isinstance(key, int):
            self.edit_cell(index=key, content=item, render=False)
        # TODO: re-add slicing support, handle general python slicing behaviour
        # includes: overwriting the entire self.cells object if you do 
        # self[:] = []
        # elif isinstance(key, slice):
        #     indices = (self.index(cell) for cell in self[key])
        #     for k, v in zip(indices, item):
        #         self.edit_cell(index=k, content=v, render=False)

    def __iter__(self):
        return (cell for cell in self.cells)

    @property
    def body(self):
        return self.browser.find_element_by_tag_name("body")

    @property
    def cells(self):
        """Gets all cells once they are visible.
        
        """
        return self.browser.find_elements_by_class_name("cell")

    @property
    def current_index(self):
        return self.index(self.current_cell)
    
    def index(self, cell):
        return self.cells.index(cell)

    def disable_autosave_and_onbeforeunload(self):
        """Disable request to save before closing window and autosave.
        
        This is most easily done by using js directly.
        """
        self.browser.execute_script("window.onbeforeunload = null;")
        self.browser.execute_script("Jupyter.notebook.set_autosave_interval(0)")

    def to_command_mode(self):
        """Changes us into command mode on currently focused cell
        
        """
        self.body.send_keys(Keys.ESCAPE)
        self.browser.execute_script("return Jupyter.notebook.handle_command_mode("
                                       "Jupyter.notebook.get_cell("
                                           "Jupyter.notebook.get_edit_index()))")

    def focus_cell(self, index=0):
        cell = self.cells[index]
        cell.click()
        self.to_command_mode()
        self.current_cell = cell

    def find_and_replace(self, index=0, find_txt='', replace_txt=''):
        self.focus_cell(index)
        self.to_command_mode()
        self.body.send_keys('f')
        wait_for_selector(self.browser, "#find-and-replace", single=True)
        self.browser.find_element_by_id("findreplace_allcells_btn").click()
        self.browser.find_element_by_id("findreplace_find_inp").send_keys(find_txt)
        self.browser.find_element_by_id("findreplace_replace_inp").send_keys(replace_txt)
        self.browser.find_element_by_id("findreplace_replaceall_btn").click()

    def convert_cell_type(self, index=0, cell_type="code"):
        # TODO add check to see if it is already present
        self.focus_cell(index)
        cell = self.cells[index]
        if cell_type == "markdown":
            self.current_cell.send_keys("m")
        elif cell_type == "raw":
            self.current_cell.send_keys("r")
        elif cell_type == "code":
            self.current_cell.send_keys("y")
        else:
            raise CellTypeError(("{} is not a valid cell type,"
                                 "use 'code', 'markdown', or 'raw'").format(cell_type))
                                 
        self.wait_for_stale_cell(cell)
        self.focus_cell(index)
        return self.current_cell

    def wait_for_stale_cell(self, cell):
        """ This is needed to switch a cell's mode and refocus it, or to render it.

        Warning: there is currently no way to do this when changing between 
        markdown and raw cells.
        """
        wait = WebDriverWait(self.browser, 10)
        element = wait.until(EC.staleness_of(cell))

    def get_cells_contents(self):
        JS = 'return Jupyter.notebook.get_cells().map(function(c) {return c.get_text();})'
        return self.browser.execute_script(JS)

    def get_cell_contents(self, index=0, selector='div .CodeMirror-code'):
        return self.cells[index].find_element_by_css_selector(selector).text

    def set_cell_metadata(self, index, key, value):
        JS = 'Jupyter.notebook.get_cell({}).metadata.{} = {}'.format(index, key, value)
        return self.browser.execute_script(JS)

    def get_cell_type(self, index=0):
        JS = 'return Jupyter.notebook.get_cell({}).cell_type'.format(index)
        return self.browser.execute_script(JS)
        
    def set_cell_input_prompt(self, index, prmpt_val):
        JS = 'Jupyter.notebook.get_cell({}).set_input_prompt({})'.format(index, prmpt_val)
        self.browser.execute_script(JS)

    def edit_cell(self, cell=None, index=0, content="", render=False):
        """Set the contents of a cell to *content*, by cell object or by index
        """
        if cell is not None:
            index = self.index(cell)
        self.focus_cell(index)

        # Select & delete anything already in the cell
        self.current_cell.send_keys(Keys.ENTER)
        ctrl(self.browser, 'a')
        self.current_cell.send_keys(Keys.DELETE)

        for line_no, line in enumerate(content.splitlines()):
            if line_no != 0:
                self.current_cell.send_keys(Keys.ENTER, "\n")
            self.current_cell.send_keys(Keys.ENTER, line)
        if render:
            self.execute_cell(self.current_index)

    def execute_cell(self, cell_or_index=None):
        if isinstance(cell_or_index, int):
            index = cell_or_index
        elif isinstance(cell_or_index, WebElement): 
            index = self.index(cell_or_index)
        else:
            raise TypeError("execute_cell only accepts a WebElement or an int")
        self.focus_cell(index)
        self.current_cell.send_keys(Keys.CONTROL, Keys.ENTER)

    def add_cell(self, index=-1, cell_type="code", content=""):
        self.focus_cell(index)
        self.current_cell.send_keys("b")
        new_index = index + 1 if index >= 0 else index
        if content:
            self.edit_cell(index=index, content=content)
        if cell_type != 'code':
            self.convert_cell_type(index=new_index, cell_type=cell_type)

    def delete_cell(self, index):
        self.focus_cell(index)
        self.to_command_mode()
        self.current_cell.send_keys('dd')

    def add_markdown_cell(self, index=-1, content="", render=True):
        self.add_cell(index, cell_type="markdown")
        self.edit_cell(index=index, content=content, render=render)
    
    def append(self, *values, cell_type="code"):
        for i, value in enumerate(values):
            if isinstance(value, str):
                self.add_cell(cell_type=cell_type,
                              content=value)
            else:
                raise TypeError("Don't know how to add cell from %r" % value)
    
    def extend(self, values):
        self.append(*values)
    
    def run_all(self):
        for cell in self:
            self.execute_cell(cell)

    def trigger_keydown(self, keys):
        trigger_keystrokes(self.body, keys)

    @classmethod
    def new_notebook(cls, browser, kernel_name='kernel-python3'):
        with new_window(browser, selector=".cell"):
            select_kernel(browser, kernel_name=kernel_name)
        return cls(browser)

    
def select_kernel(browser, kernel_name='kernel-python3'):
    """Clicks the "new" button and selects a kernel from the options.
    """
    new_button = wait_for_selector(browser, "#new-buttons", single=True)
    new_button.click()
    kernel_selector = '#{} a'.format(kernel_name)
    kernel = wait_for_selector(browser, kernel_selector, single=True)
    kernel.click()

@contextmanager
def new_window(browser, selector=None):
    """Contextmanager for switching to & waiting for a window created. 
    
    This context manager gives you the ability to create a new window inside 
    the created context and it will switch you to that new window.
    
    If you know a CSS selector that can be expected to appear on the window, 
    then this utility can wait on that selector appearing on the page before
    releasing the context.
    
    Usage example:
    
        from notebook.tests.selenium.utils import new_window, Notebook
        
        ⋮ # something that creates a browser object
        
        with new_window(browser, selector=".cell"):
            select_kernel(browser, kernel_name=kernel_name)
        nb = Notebook(browser)

    """
    initial_window_handles = browser.window_handles
    yield
    new_window_handle = next(window for window in browser.window_handles 
                             if window not in initial_window_handles)
    browser.switch_to_window(new_window_handle)
    if selector is not None:
        wait_for_selector(browser, selector)

def shift(browser, k):
    """Send key combination Shift+(k)"""
    trigger_keystrokes(browser, "shift-%s"%k)

def ctrl(browser, k):
    """Send key combination Ctrl+(k)"""
<<<<<<< HEAD
    trigger_keystrokes(browser, "control-%s"%k)

def trigger_keystrokes(browser, *keys):
    """ Send the keys in sequence to the browser.
    Handles following key combinations
    1. with modifiers eg. 'control-alt-a', 'shift-c'
    2. just modifiers eg. 'alt', 'esc'
    3. non-modifiers eg. 'abc'
    Modifiers : http://seleniumhq.github.io/selenium/docs/api/py/webdriver/selenium.webdriver.common.keys.html
    """
    for each_key_combination in keys:
        keys = each_key_combination.split('-')
        if len(keys) > 1:  # key has modifiers eg. control, alt, shift
            modifiers_keys = [getattr(Keys, x.upper()) for x in keys[:-1]]
            ac = ActionChains(browser)
            for i in modifiers_keys: ac = ac.key_down(i)
            ac.send_keys(keys[-1])
            for i in modifiers_keys[::-1]: ac = ac.key_up(i)
            ac.perform()
        else:              # single key stroke. Check if modifier eg. "up"
            browser.send_keys(getattr(Keys, keys[0].upper(), keys[0]))
=======
    ActionChains(browser)\
        .key_down(Keys.CONTROL).send_keys(k).key_up(Keys.CONTROL).perform()
>>>>>>> 56e08333
<|MERGE_RESOLUTION|>--- conflicted
+++ resolved
@@ -273,7 +273,6 @@
 
 def ctrl(browser, k):
     """Send key combination Ctrl+(k)"""
-<<<<<<< HEAD
     trigger_keystrokes(browser, "control-%s"%k)
 
 def trigger_keystrokes(browser, *keys):
@@ -294,8 +293,4 @@
             for i in modifiers_keys[::-1]: ac = ac.key_up(i)
             ac.perform()
         else:              # single key stroke. Check if modifier eg. "up"
-            browser.send_keys(getattr(Keys, keys[0].upper(), keys[0]))
-=======
-    ActionChains(browser)\
-        .key_down(Keys.CONTROL).send_keys(k).key_up(Keys.CONTROL).perform()
->>>>>>> 56e08333
+            browser.send_keys(getattr(Keys, keys[0].upper(), keys[0]))